--- conflicted
+++ resolved
@@ -147,7 +147,7 @@
         return operation;
     });
 
-<<<<<<< HEAD
+
 app.MapPost("/prompt/{id:int}", async (
         int id,
         PromptRequest request,
@@ -198,7 +198,4 @@
         return operation;
     });
 
-app.Run();
-=======
-app.Run();
->>>>>>> e642931a
+app.Run();